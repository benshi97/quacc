--- conflicted
+++ resolved
@@ -435,16 +435,10 @@
     embedded_adsorbate_cluster = adsorbate + embedded_cluster
 
     # Update the quantum cluster and ECP region indices
-<<<<<<< HEAD
-    if quantum_cluster_idx is not None:
-        quantum_cluster_idx = [
-            list(range(len(adsorbate))) + [idx + len(adsorbate) for idx in cluster] for cluster in quantum_cluster_idx
-=======
     if quantum_cluster_indices is not None:
         quantum_cluster_indices = [
             [idx + len(adsorbate) for idx in cluster]
             for cluster in quantum_cluster_indices
->>>>>>> 15625b6a
         ]
     if ecp_region_idx is not None:
         ecp_region_idx = [
