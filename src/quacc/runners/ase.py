--- conflicted
+++ resolved
@@ -2,6 +2,7 @@
 
 from __future__ import annotations
 
+import logging
 import sys
 from importlib.util import find_spec
 from shutil import copy, copytree
@@ -11,6 +12,12 @@
 from ase.calculators import calculator
 from ase.filters import FrechetCellFilter
 from ase.io import Trajectory, read
+from ase.md.md import MolecularDynamics
+from ase.md.velocitydistribution import (
+    MaxwellBoltzmannDistribution,
+    Stationary,
+    ZeroRotation,
+)
 from ase.optimize import BFGS
 from ase.optimize.sciopt import SciPyOptimizer
 from ase.vibrations import Vibrations
@@ -23,6 +30,8 @@
 from quacc.runners.prep import terminate
 from quacc.utils.dicts import recursive_dict_merge
 
+LOGGER = logging.getLogger(__name__)
+
 has_sella = bool(find_spec("sella"))
 
 
@@ -32,41 +41,6 @@
 
     from ase.atoms import Atoms
     from ase.calculators.calculator import Calculator
-<<<<<<< HEAD
-    from ase.optimize.optimize import Optimizer
-
-    from quacc.utils.files import Filenames, SourceDirectory
-
-    class OptParams(TypedDict, total=False):
-        """
-        Type hint for `opt_params` used throughout quacc.
-        """
-
-        fmax: float
-        max_steps: int
-        optimizer: Optimizer  # default = BFGS
-        optimizer_kwargs: OptimizerKwargs | None
-        store_intermediate_results: bool
-        fn_hook: Callable | None
-        run_kwargs: dict[str, Any] | None
-
-    class OptimizerKwargs(TypedDict, total=False):
-        """
-        Type hint for `optimizer_kwargs` in [quacc.runners.ase.Runner.run_opt][].
-        """
-
-        restart: Path | str | None  # default = None
-        append_trajectory: bool  # default = False
-
-    class VibKwargs(TypedDict, total=False):
-        """
-        Type hint for `vib_kwargs` in [quacc.runners.ase.Runner.run_vib][].
-        """
-
-        indices: list[int] | None  # default = None
-        delta: float  # default = 0.01
-        nfree: int  # default = 2
-=======
     from ase.optimize.optimize import Dynamics
 
     from quacc.types import (
@@ -75,7 +49,6 @@
         SourceDirectory,
         VibKwargs,
     )
->>>>>>> 7c92597b
 
 
 class Runner(BaseRunner):
@@ -178,12 +151,12 @@
         relax_cell: bool = False,
         fmax: float | None = 0.01,
         max_steps: int = 1000,
-        optimizer: Optimizer = BFGS,
-        optimizer_kwargs: OptimizerKwargs | None = None,
+        optimizer: Dynamics = BFGS,
+        optimizer_kwargs: dict[str, Any] | None = None,
         store_intermediate_results: bool = False,
         fn_hook: Callable | None = None,
         run_kwargs: dict[str, Any] | None = None,
-    ) -> Optimizer:
+    ) -> Dynamics:
         """
         This is a wrapper around the optimizers in ASE.
 
@@ -214,8 +187,8 @@
 
         Returns
         -------
-        Optimizer
-            The ASE Optimizer object.
+        Dynamics
+            The ASE Dynamics object following an optimization.
         """
         # Set defaults
         settings = get_settings()
@@ -235,8 +208,12 @@
             raise ValueError(msg)
 
         # Handle optimizer kwargs
-        if issubclass(optimizer, SciPyOptimizer) or optimizer.__name__ == "IRC":
+        if (
+            issubclass(optimizer, (SciPyOptimizer, MolecularDynamics))
+            or optimizer.__name__ == "IRC"
+        ):
             # https://gitlab.com/ase/ase/-/issues/1476
+            # https://gitlab.com/ase/ase/-/merge_requests/3310
             optimizer_kwargs.pop("restart", None)
         if optimizer.__name__ == "Sella":
             self._set_sella_kwargs(optimizer_kwargs)
@@ -251,15 +228,17 @@
             self.atoms = FrechetCellFilter(self.atoms)
 
         # Run optimization
+        full_run_kwargs = {"fmax": fmax, "steps": max_steps, **run_kwargs}
+        if issubclass(optimizer, MolecularDynamics):
+            full_run_kwargs.pop("fmax")
         try:
             with traj, optimizer(self.atoms, **optimizer_kwargs) as dyn:
-                if issubclass(optimizer, SciPyOptimizer):
+                if issubclass(optimizer, (SciPyOptimizer, MolecularDynamics)):
                     # https://gitlab.coms/ase/ase/-/issues/1475
-                    dyn.run(fmax=fmax, steps=max_steps, **run_kwargs)
+                    # https://gitlab.com/ase/ase/-/issues/1497
+                    dyn.run(**full_run_kwargs)
                 else:
-                    for i, _ in enumerate(
-                        dyn.irun(fmax=fmax, steps=max_steps, **run_kwargs)
-                    ):
+                    for i, _ in enumerate(dyn.irun(**full_run_kwargs)):
                         if store_intermediate_results:
                             self._copy_intermediate_files(
                                 i,
@@ -320,6 +299,65 @@
 
         return vib
 
+    def run_md(
+        self,
+        dynamics: MolecularDynamics,
+        dynamics_kwargs: dict[str, Any] | None = None,
+        steps: int = 1000,
+        maxwell_boltzmann_kwargs: MaxwellBoltzmanDistributionKwargs | None = None,
+        set_com_stationary: bool = False,
+        set_zero_rotation: bool = False,
+    ) -> MolecularDynamics:
+        """
+        Run an ASE-based MD in a scratch directory and copy the results back to
+        the original directory.
+
+        Parameters
+        ----------
+        dynamics
+            MolecularDynamics class to use, from `ase.md.md.MolecularDynamics`.
+        dynamics_kwargs
+            Dictionary of kwargs for the dynamics. Takes all valid kwargs for ASE
+            MolecularDynamics classes.
+        steps
+            Maximum number of steps to run
+        maxwell_boltzmann_kwargs
+            If specified, a `MaxwellBoltzmannDistribution` will be applied to the atoms
+            based on `ase.md.velocitydistribution.MaxwellBoltzmannDistribution` with the
+            specified keyword arguments.
+        set_com_stationary
+            Whether to set the center-of-mass momentum to zero. This would be applied after
+            any `MaxwellBoltzmannDistribution` is set.
+        set_zero_rotation
+            Whether to set the total angular momentum to zero. This would be applied after
+            any `MaxwellBoltzmannDistribution` is set.
+
+        Returns
+        -------
+        MolecularDymamics
+            The ASE MolecularDynamics object.
+        """
+
+        # Set defaults
+        dynamics_kwargs = dynamics_kwargs or {}
+        maxwell_boltzmann_kwargs = maxwell_boltzmann_kwargs or {}
+        settings = get_settings()
+        dynamics_kwargs["logfile"] = "-" if settings.DEBUG else self.tmpdir / "md.log"
+
+        if maxwell_boltzmann_kwargs:
+            MaxwellBoltzmannDistribution(self.atoms, **maxwell_boltzmann_kwargs)
+        if set_com_stationary:
+            Stationary(self.atoms)
+        if set_zero_rotation:
+            ZeroRotation(self.atoms)
+
+        return self.run_opt(
+            fmax=None,
+            max_steps=steps,
+            optimizer=dynamics,
+            optimizer_kwargs=dynamics_kwargs,
+        )
+
     def _copy_intermediate_files(
         self, step_number: int, files_to_ignore: list[Path] | None = None
     ) -> None:
