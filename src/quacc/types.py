--- conflicted
+++ resolved
@@ -263,8 +263,6 @@
         ri_scf_basis: str
         ri_cwft_basis: str
 
-<<<<<<< HEAD
-=======
     class SKZCAMInfo(TypedDict):
         max_cluster_num: int
         element_frozencore: Literal["valence", "semicore"] | dict[ElementStr, int]
@@ -279,7 +277,6 @@
         orca_scf_block: dict[str, str] | None
         mrcc_calc_inputs: dict[str, str] | None
 
->>>>>>> 24e7d104
     class BlockInfo(TypedDict):
         adsorbate_slab: str
         adsorbate: str
