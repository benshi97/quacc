--- conflicted
+++ resolved
@@ -1,16 +1,12 @@
 from __future__ import annotations
 
-import os
 from pathlib import Path
 
 import numpy as np
 import pytest
 from ase import Atoms
 from ase.io import read
-<<<<<<< HEAD
-=======
 from numpy.testing import assert_allclose
->>>>>>> 33d071fe
 
 from quacc.atoms.skzcam import (
     _find_cation_shells,
@@ -48,21 +44,12 @@
         adsorbate_vector_from_slab,
     ) = get_cluster_info_from_slab(
         Path(FILE_DIR, "skzcam_files", "NO_MgO.poscar.gz"),
-<<<<<<< HEAD
-        adsorbate_idx=[0, 1],
-        slab_center_idx=[32, 33],
-    )
-
-    # Check adsorbate matches reference
-    np.testing.assert_allclose(
-=======
         [32, 33],
         [0, 1],
     )
 
     # Check adsorbate matches reference
     assert_allclose(
->>>>>>> 33d071fe
         adsorbate.get_positions(),
         np.array(
             [
@@ -76,11 +63,7 @@
     assert np.all(adsorbate.get_atomic_numbers().tolist() == [7, 8])
 
     # Check slab matches reference
-<<<<<<< HEAD
-    np.testing.assert_allclose(
-=======
-    assert_allclose(
->>>>>>> 33d071fe
+    assert_allclose(
         slab.get_positions()[::10],
         np.array(
             [
@@ -170,11 +153,7 @@
     assert slab_first_atom_idx == 30
 
     # Check center_position matches reference
-<<<<<<< HEAD
-    np.testing.assert_allclose(
-=======
-    assert_allclose(
->>>>>>> 33d071fe
+    assert_allclose(
         center_position,
         np.array([1.06307888, -1.06176564, 2.4591779]),
         rtol=1e-05,
@@ -182,11 +161,7 @@
     )
 
     # Check vector distance of adsorbate from first center atom (corresponding to first atom index) of slab matches reference
-<<<<<<< HEAD
-    np.testing.assert_allclose(
-=======
-    assert_allclose(
->>>>>>> 33d071fe
+    assert_allclose(
         adsorbate_vector_from_slab,
         np.array([1.18932285, -0.14368533, 2.0777825]),
         rtol=1e-05,
@@ -194,52 +169,28 @@
     )
 
 
-<<<<<<< HEAD
-def test_generate_chemshell_cluster():
-    from quacc.atoms.skzcam import generate_chemshell_cluster
-
-    # First create the slab
-    slab = read(Path(FILE_DIR, "skzcam_files", "NO_MgO.poscar.gz"))
-    slab = slab[2:]
-=======
 def test_generate_chemshell_cluster(tmp_path):
     from quacc.atoms.skzcam import generate_chemshell_cluster
 
     # First create the slab
     slab = read(Path(FILE_DIR, "skzcam_files", "NO_MgO.poscar.gz"))[2:]
->>>>>>> 33d071fe
 
     # Run ChemShell
     generate_chemshell_cluster(
         slab,
         30,
         {"Mg": 2.0, "O": -2.0},
-<<<<<<< HEAD
-        filepath=Path(FILE_DIR, "ChemShell_cluster"),
-=======
         tmp_path,
->>>>>>> 33d071fe
         chemsh_radius_active=15.0,
         chemsh_radius_cluster=25.0,
         write_xyz_file=True,
     )
 
     # Read the output .xyz file
-<<<<<<< HEAD
-    chemshell_embedded_cluster = read(Path(FILE_DIR, "ChemShell_cluster.xyz"))
-
-    # Remove from original folder
-    if os.path.isfile(Path(FILE_DIR, "ChemShell_cluster.xyz")):
-        os.remove(Path(FILE_DIR, "ChemShell_cluster.xyz"))
+    chemshell_embedded_cluster = read(tmp_path / "ChemShell_cluster.xyz")
 
     # Check that the positions and atomic numbers match reference
-    np.testing.assert_allclose(
-=======
-    chemshell_embedded_cluster = read(tmp_path / "ChemShell_cluster.xyz")
-
-    # Check that the positions and atomic numbers match reference
-    assert_allclose(
->>>>>>> 33d071fe
+    assert_allclose(
         chemshell_embedded_cluster.get_positions()[::100],
         np.array(
             [
@@ -436,11 +387,7 @@
     )
 
     # Check that the positions of the first 10 atoms of the embedded cluster matches the reference positions, oxi_states and atom_type
-<<<<<<< HEAD
-    np.testing.assert_allclose(
-=======
-    assert_allclose(
->>>>>>> 33d071fe
+    assert_allclose(
         embedded_cluster.get_positions()[:10],
         np.array(
             [
@@ -464,11 +411,7 @@
         embedded_cluster.get_chemical_symbols()[:10]
         == ["C", "O", "Mg", "O", "O", "O", "O", "O", "Mg", "Mg"]
     )
-<<<<<<< HEAD
-    np.testing.assert_allclose(
-=======
-    assert_allclose(
->>>>>>> 33d071fe
+    assert_allclose(
         embedded_cluster.get_array("oxi_states")[:10],
         np.array([0.0, 0.0, 2.0, -2.0, -2.0, -2.0, -2.0, -2.0, 2.0, 2.0]),
         rtol=1e-05,
@@ -573,15 +516,9 @@
     assert np.all(ecp_region_idx[0] == [6, 7, 8, 9, 10, 11, 12, 13, 18, 19, 20, 21, 22])
 
 
-<<<<<<< HEAD
-def test_create_skzcam_clusters(tmpdir):
-    # Get quantum cluster and ECP region indices
-    embedded_cluster, quantum_cluster_idx, ecp_region_idx = create_skzcam_clusters(
-=======
 def test_create_skzcam_clusters(tmp_path):
     # Get quantum cluster and ECP region indices
     _, quantum_cluster_idx, ecp_region_idx = create_skzcam_clusters(
->>>>>>> 33d071fe
         Path(FILE_DIR, "skzcam_files", "mgo_shells_cluster.pun.gz"),
         [0, 0, 2],
         {"Mg": 2.0, "O": -2.0},
@@ -589,11 +526,7 @@
         ecp_dist=3.0,
         shell_width=0.005,
         write_clusters=True,
-<<<<<<< HEAD
-        write_clusters_path=Path(tmpdir),
-=======
         write_clusters_path=tmp_path,
->>>>>>> 33d071fe
     )
 
     # Check quantum cluster indices match with reference
@@ -665,15 +598,9 @@
         ]
     )
     # Read the written output and check that it matches with the reference positions and atomic numbers
-<<<<<<< HEAD
-    skzcam_cluster = read(Path(tmpdir, "SKZCAM_cluster_0.xyz"))
-
-    np.testing.assert_allclose(
-=======
     skzcam_cluster = read(tmp_path / "SKZCAM_cluster_0.xyz")
 
     assert_allclose(
->>>>>>> 33d071fe
         skzcam_cluster.get_positions(),
         np.array(
             [
